--- conflicted
+++ resolved
@@ -16,17 +16,6 @@
 from fluke import DDict  # NOQA
 from fluke.algorithms import CentralizedFL  # NOQA
 from fluke.client import Client  # NOQA
-<<<<<<< HEAD
-from fluke.utils import (OptimizerConfigurator, import_module_from_str,  # NOQA
-           get_class_from_str, get_model, get_class_from_qualified_name,  # NOQA
-           get_full_classname, get_loss, get_scheduler, clear_cache, Configuration,  # NOQA
-           ServerObserver)  # NOQA
-from fluke.utils.log import get_logger, Log, WandBLog  # NOQA
-
-from fluke.utils.model import (merge_models, diff_model, mix_networks, batch_norm_to_group_norm,  # NOQA
-                                  get_local_model_dict, get_global_model_dict, set_lambda_model,   # NOQA
-                                  safe_load_state_dict, STATE_DICT_KEYS_TO_IGNORE, MMMixin)  # NOQA
-=======
 from fluke.comm import Message  # NOQA
 from fluke.data import DataSplitter  # NOQA
 from fluke.data.datasets import Datasets  # NOQA
@@ -45,7 +34,6 @@
                                get_global_model_dict, get_local_model_dict,
                                merge_models, mix_networks,
                                safe_load_state_dict, set_lambda_model)
->>>>>>> 5162cd63
 
 
 def test_optimcfg():
