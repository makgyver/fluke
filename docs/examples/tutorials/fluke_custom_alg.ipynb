--- conflicted
+++ resolved
@@ -144,15 +144,12 @@
     "from fluke.data.datasets import Datasets\n",
     "from fluke import DDict\n",
     "from fluke.utils.log import Log\n",
-<<<<<<< HEAD
-=======
     "from fluke.evaluation import ClassificationEval\n",
     "from fluke import GlobalSettings\n",
     "\n",
     "settings = GlobalSettings()\n",
     "settings.set_seed(42) # we set a seed for reproducibility\n",
     "settings.set_device(\"cpu\") # we use the CPU for this example\n",
->>>>>>> 5162cd63
     "\n",
     "dataset = Datasets.get(\"mnist\", path=\"./data\")\n",
     "\n",
