{
 "cells": [
  {
   "cell_type": "markdown",
   "metadata": {},
   "source": [
    "# Using your own data with `fluke`"
   ]
  },
  {
   "cell_type": "markdown",
   "metadata": {},
   "source": [
    "This tutorial will guide you through the steps required to use a custom dataset with `fluke`.\n",
    "\n",
    "Try this notebook: [![Open in Colab](https://img.shields.io/badge/Open_in_Colab-blue?style=flat-square&logo=google-colab&logoColor=yellow&labelColor=gray)\n",
    "](https://colab.research.google.com/github/makgyver/fluke/blob/main/tutorials/fluke_custom_dataset.ipynb)"
   ]
  },
  {
   "cell_type": "markdown",
   "metadata": {},
   "source": [
    "## Install `fluke` (if not already done)\n",
    "\n",
    "```bash\n",
    "pip install fluke-fl\n",
    "```"
   ]
  },
  {
   "cell_type": "markdown",
   "metadata": {},
   "source": [
    "## Define your dataset function\n",
    "\n",
    "In order to make your dataset ready to be used in `fluke`, you need to define a function that returns\n",
    "a [DataContainer](../../fluke.data.datasets.md) object. A `DataContainer` is a simple class that\n",
    "wraps your data which is expected to be already split into training, and test sets.\n",
    "\n",
    "```{eval-rst}\n",
    "    .. hint::\n",
    "        You can have a dataset with no pre-defined test set. To make it work properly with ``fluke``, \n",
    "        you must set the training examples and labeles to two empty tensors. Then, in the configuration\n",
    "        you must set ``keep_test`` to ``False``.\n",
    "```\n",
    "\n",
    "The following is an example of a dataset function that returns a random dataset with 100 examples (80 for training and 20 for testing)."
   ]
  },
  {
   "cell_type": "code",
   "execution_count": null,
   "metadata": {},
   "outputs": [],
   "source": [
    "from fluke.data.datasets import DataContainer\n",
    "import torch\n",
    "\n",
    "def MyDataset() -> DataContainer:\n",
    "\n",
    "    # Random dataset with 100 2D points from 2 classes\n",
    "    X = torch.randn(100, 2)\n",
    "    y = torch.randint(0, 2, (100,))\n",
    "\n",
    "    return DataContainer(X_train=X[:80],\n",
    "                         y_train=y[:80],\n",
    "                         X_test=X[80:],\n",
    "                         y_test=y[80:],\n",
    "                         num_classes=2)"
   ]
  },
  {
   "cell_type": "markdown",
   "metadata": {},
   "source": [
    "## Using your dataset with `fluke` CLI\n",
    "\n",
    "You can now use your dataset with `fluke` CLI. You need to specify in the configuration as the name\n",
    "of the dataset the fully qualified name of the function. Let's say you have saved the function above in a file\n",
    "called `my_dataset.py` and the function is called `my_dataset`, then you can use it as follows:\n",
    "\n",
    "```yaml\n",
    "dataset:\n",
    "  name: my_dataset.MyDataset\n",
    "  ...\n",
    "```\n",
    "\n",
    "Then, you can run `fluke` as usual:\n",
    "\n",
    "```bash\n",
    "fluke --config config.yaml federation fedavg.yaml\n",
    "```\n",
    "\n",
    "where `config.yaml` is the configuration file and `fedavg.yaml` is the configuration file for the federated averaging algorithm.\n",
    "\n",
    "```{eval-rst}\n",
    "    .. tip::\n",
    "       Make sure to configure the algorithm with a model that is compatible with the dataset!\n",
    "```"
   ]
  },
  {
   "cell_type": "markdown",
   "metadata": {},
   "source": [
    "## Using your dataset with `fluke` API\n",
    "\n",
    "This use case is really straightforward! Instead of using `Datasets.get` use your own function to get the dataset!!\n",
    "\n",
    "Just for running the example, we define a tiny network that can work with our dataset."
   ]
  },
  {
   "cell_type": "code",
   "execution_count": null,
   "metadata": {},
   "outputs": [],
   "source": [
    "import torch\n",
    "from torch.functional import F\n",
    "\n",
    "class MyMLP(torch.nn.Module):\n",
    "\n",
    "    def __init__(self):\n",
    "        super(MyMLP, self).__init__()\n",
    "        self.output_size = 2\n",
    "\n",
    "        self.fc1 = torch.nn.Linear(2, 3)\n",
    "        self.fc2 = torch.nn.Linear(3, 2)\n",
    "\n",
    "    def forward(self, x: torch.Tensor) -> torch.Tensor:\n",
    "        x = F.relu(self.fc1(x))\n",
    "        x = F.relu(self.fc2(x))\n",
    "        return x"
   ]
  },
  {
   "cell_type": "markdown",
   "metadata": {},
   "source": [
    "Now to run, for example, FedAVG on our dataset we do:"
   ]
  },
  {
   "cell_type": "code",
   "execution_count": null,
   "metadata": {},
   "outputs": [],
   "source": [
    "from fluke.data import DataSplitter\n",
    "from fluke import DDict\n",
    "from fluke.utils.log import Log\n",
<<<<<<< HEAD
=======
    "from fluke.evaluation import ClassificationEval\n",
    "from fluke import GlobalSettings\n",
    "\n",
    "settings = GlobalSettings()\n",
    "settings.set_seed(42) # we set a seed for reproducibility\n",
    "settings.set_device(\"cpu\") # we use the CPU for this example\n",
    "\n",
    "dataset = MyDataset() # Here it is our dataset\n",
    "\n",
    "# we set the evaluator to be used by both the server and the clients\n",
    "settings.set_evaluator(ClassificationEval(eval_every=1, n_classes=dataset.num_classes))\n",
>>>>>>> cca2a52a
    "\n",
    "splitter = DataSplitter(dataset=dataset,\n",
    "                        distribution=\"iid\")\n",
    "\n",
    "client_hp = DDict(\n",
    "    batch_size=10,\n",
    "    local_epochs=5,\n",
    "    loss=\"CrossEntropyLoss\",\n",
    "    optimizer=DDict(\n",
    "      lr=0.01,\n",
    "      momentum=0.9,\n",
    "      weight_decay=0.0001),\n",
    "    scheduler=DDict(\n",
    "      gamma=1,\n",
    "      step_size=1)\n",
    ")\n",
    "\n",
    "hyperparams = DDict(client=client_hp,\n",
    "                    server=DDict(weighted=True),\n",
    "                    model=MyMLP()) # we use our network :)"
   ]
  },
  {
   "cell_type": "markdown",
   "metadata": {},
   "source": [
    "Here is where the new federated algorithm comes into play."
   ]
  },
  {
   "cell_type": "code",
   "execution_count": null,
   "metadata": {},
   "outputs": [],
   "source": [
    "from fluke.algorithms.fedavg import FedAVG\n",
    "algorithm = FedAVG(n_clients=2,\n",
    "                   data_splitter=splitter,\n",
    "                   hyper_params=hyperparams)\n",
    "\n",
    "logger = Log()\n",
    "algorithm.set_callbacks(logger)"
   ]
  },
  {
   "cell_type": "markdown",
   "metadata": {},
   "source": [
    "We only just need to run it!"
   ]
  },
  {
   "cell_type": "code",
   "execution_count": null,
   "metadata": {
    "tags": [
     "skip-execution"
    ]
   },
   "outputs": [],
   "source": [
    "algorithm.run(n_rounds=10, eligible_perc=0.5)"
   ]
  }
 ],
 "metadata": {
  "kernelspec": {
   "display_name": "fluke311",
   "language": "python",
   "name": "python3"
  },
  "language_info": {
   "codemirror_mode": {
    "name": "ipython",
    "version": 3
   },
   "file_extension": ".py",
   "mimetype": "text/x-python",
   "name": "python",
   "nbconvert_exporter": "python",
   "pygments_lexer": "ipython3",
   "version": "3.11.9"
  }
 },
 "nbformat": 4,
 "nbformat_minor": 2
}<|MERGE_RESOLUTION|>--- conflicted
+++ resolved
@@ -151,8 +151,6 @@
     "from fluke.data import DataSplitter\n",
     "from fluke import DDict\n",
     "from fluke.utils.log import Log\n",
-<<<<<<< HEAD
-=======
     "from fluke.evaluation import ClassificationEval\n",
     "from fluke import GlobalSettings\n",
     "\n",
@@ -164,7 +162,6 @@
     "\n",
     "# we set the evaluator to be used by both the server and the clients\n",
     "settings.set_evaluator(ClassificationEval(eval_every=1, n_classes=dataset.num_classes))\n",
->>>>>>> cca2a52a
     "\n",
     "splitter = DataSplitter(dataset=dataset,\n",
     "                        distribution=\"iid\")\n",
