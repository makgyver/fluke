[build-system]
requires = ["setuptools>=61.0"]
build-backend = "setuptools.build_meta"

[tool.setuptools.packages.find]
where = ["."]  # list of folders that contain the packages (["."] by default)
include = ["fluke", "fluke.data", "fluke.utils", "fluke.algorithms"]  # package names should match these glob patterns (["*"] by default)
exclude = []  # exclude packages matching these glob patterns (empty by default)
namespaces = false  # to disable scanning PEP 420 namespaces (true by default)

[project]
name = "fluke-fl"
<<<<<<< HEAD
version = "0.2.0"
=======
version = "0.3.0"
>>>>>>> 5162cd63
authors = [
  { name="Mirko Polato", email="mirko.polato@unito.it" },
]
description = "Federated Learning Utility framework for Experimentation and research."
readme = {file = "README.md", content-type = "text/markdown"}
requires-python = ">=3.9"
license = {file = "LICENSE"}
keywords = ["federated learning", "deep learning", "pytorch"]
classifiers = [
    "Development Status :: 3 - Alpha",
    "Intended Audience :: Developers",
    "Intended Audience :: Science/Research",
    "Programming Language :: Python :: 3.9",
    "Programming Language :: Python :: 3.10",
    "Programming Language :: Python :: 3.11",
    "License :: OSI Approved :: GNU Lesser General Public License v2 or later (LGPLv2+)",
    "Operating System :: OS Independent"
]
dependencies = [
    "numpy",
    "pandas",
    "scikit-learn",
    "scipy",
    "torch",
    "torchmetrics",
    "torchvision",
    "rich",
    "typer",
    "wandb",
    "datasets",
    "psutil",
    "tensorboard",
    "clearml",
    "matplotlib",
    "seaborn"
]

[project.scripts]
fluke = "fluke.run:main"
fluke-get = "fluke.get:main"

[project.urls]
Documentation = "https://makgyver.github.io/fluke"
Repository = "https://github.com/makgyver/fluke"
Issues = "https://github.com/makgyver/fluke/issues"<|MERGE_RESOLUTION|>--- conflicted
+++ resolved
@@ -10,11 +10,7 @@
 
 [project]
 name = "fluke-fl"
-<<<<<<< HEAD
-version = "0.2.0"
-=======
 version = "0.3.0"
->>>>>>> 5162cd63
 authors = [
   { name="Mirko Polato", email="mirko.polato@unito.it" },
 ]
