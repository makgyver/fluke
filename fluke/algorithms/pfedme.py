--- conflicted
+++ resolved
@@ -4,14 +4,7 @@
     .. [pFedMe20] Canh T. Dinh, Nguyen H. Tran, and Tuan Dung Nguyen. Personalized Federated
        Learning with Moreau Envelopes. In NeurIPS (2020). URL: https://arxiv.org/abs/2006.08848
 """
-<<<<<<< HEAD
-from torch.optim import Optimizer
-from torch.nn import Module
-import torch
-from typing import Callable, Iterable, Optional
-=======
 import sys
->>>>>>> cca2a52a
 from collections import OrderedDict
 from copy import deepcopy
 from typing import Any, Iterable, Optional
@@ -47,11 +40,7 @@
 
     def step(self,
              local_parameters: list[torch.nn.Parameter],
-<<<<<<< HEAD
-             closure: Callable = None) -> Optional[float]:
-=======
              closure: callable = None) -> Optional[float]:
->>>>>>> cca2a52a
         loss = None
         if closure is not None:
             with torch.enable_grad():
@@ -117,18 +106,11 @@
                     param_l.data = param_l.data - lamda * lr * (param_l.data - param_p.data)
                 running_loss += loss.item()
             self.scheduler.step()
-<<<<<<< HEAD
-        self.model.load_state_dict(self.personalized_model.state_dict())
-        self.model.to("cpu")
-        self.personalized_model.to("cpu")
-        self.send_model()
-=======
         running_loss /= (epochs * len(self.train_set))
         self.model.load_state_dict(self.personalized_model.state_dict())
         self.model.to("cpu")
         self.personalized_model.to("cpu")
         return running_loss
->>>>>>> cca2a52a
 
     def send_model(self):
         self.channel.send(Message(self.model, "model", self), self.server)
@@ -137,14 +119,8 @@
 class PFedMeServer(Server):
     def __init__(self,
                  model: Module,
-<<<<<<< HEAD
-                 test_data: FastDataLoader,
-                 clients: Iterable[Client],
-                 eval_every: int = 1,
-=======
                  test_set: FastDataLoader,
                  clients: Iterable[Client],
->>>>>>> cca2a52a
                  weighted: bool = False,
                  beta: float = 0.5,
                  **kwargs: dict[str, Any]):
@@ -174,12 +150,9 @@
 
 class PFedMe(CentralizedFL):
 
-<<<<<<< HEAD
-=======
     def can_override_optimizer(self) -> bool:
         return False
 
->>>>>>> cca2a52a
     def get_optimizer_class(self) -> torch.optim.Optimizer:
         return PFedMeOptimizer
 
