--- conflicted
+++ resolved
@@ -93,16 +93,8 @@
         n_classes (int): The number of classes.
     """
 
-<<<<<<< HEAD
-    def __init__(self,
-                 loss_fn: torch.nn.Module,
-                 n_classes: int,
-                 device: Optional[torch.device] = None):
-        super().__init__(loss_fn)
-=======
     def __init__(self, eval_every: int, n_classes: int):
         super().__init__(eval_every=eval_every)
->>>>>>> 5162cd63
         self.n_classes: int = n_classes
 
     def evaluate(self,
@@ -188,19 +180,6 @@
         clear_cache()
 
         result = {
-<<<<<<< HEAD
-            "accuracy":  round(sum(accs) / len(accs), 5),
-            "micro_precision": round(sum(micro_precs) / len(micro_precs), 5),
-            "micro_recall":    round(sum(micro_recs) / len(micro_recs), 5),
-            "micro_f1":        round(sum(micro_f1s) / len(micro_f1s), 5),
-            "macro_precision": round(sum(macro_precs) / len(macro_precs), 5),
-            "macro_recall":    round(sum(macro_recs) / len(macro_recs), 5),
-            "macro_f1":        round(sum(macro_f1s) / len(macro_f1s), 5)
-        }
-
-        if self.loss_fn is not None:
-            result["loss"] = round(sum(losses) / len(losses), 5)
-=======
             "accuracy":  np.round(sum(accs) / len(accs), 5).item(),
             "micro_precision": np.round(sum(micro_precs) / len(micro_precs), 5).item(),
             "micro_recall":    np.round(sum(micro_recs) / len(micro_recs), 5).item(),
@@ -212,20 +191,12 @@
 
         if loss_fn is not None:
             result["loss"] = np.round(sum(losses) / len(losses), 5).item()
->>>>>>> 5162cd63
 
         return result
 
     def __str__(self) -> str:
-<<<<<<< HEAD
-        loss_str = f", {self.loss_fn.__class__.__name__}" if self.loss_fn is not None else ""
-        return f"{self.__class__.__name__}(n_classes={self.n_classes}, " + \
-               f"device={self.device})[accuracy, precision, recall, f1" + \
-               f"{loss_str}" + "]"
-=======
         return f"{self.__class__.__name__}(eval_every={self.eval_every}" + \
                f", n_classes={self.n_classes})[accuracy, precision, recall, f1]"
->>>>>>> 5162cd63
 
     def __repr__(self) -> str:
         return str(self)