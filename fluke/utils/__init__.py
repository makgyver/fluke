--- conflicted
+++ resolved
@@ -1,28 +1,9 @@
 """This module contains utility functions and classes used in ``fluke``."""
 from __future__ import annotations
-<<<<<<< HEAD
-from typing import TYPE_CHECKING
-import matplotlib.pyplot as plt
-import seaborn as sns
-import pandas as pd
-import rich
-import torch
-import numpy as np
-from torch.optim import Optimizer
-from torch.nn import Module
-from torch.optim.lr_scheduler import LRScheduler
-from typing import Any, Iterable
+
 # from enum import Enum
 import importlib
 import inspect
-import warnings
-import yaml
-=======
-
-# from enum import Enum
-import importlib
-import inspect
->>>>>>> cca2a52a
 import sys
 import warnings
 from typing import TYPE_CHECKING, Any, Iterable, Literal, Union
@@ -42,11 +23,7 @@
 sys.path.append("..")
 
 if TYPE_CHECKING:
-<<<<<<< HEAD
-    from client import Client
-=======
     from client import Client  # NOQA
->>>>>>> cca2a52a
 
 from .. import DDict  # NOQA
 
@@ -144,31 +121,15 @@
         """
         pass
 
-<<<<<<< HEAD
-    def end_round(self,
-                  round: int,
-                  evals: dict[str, float],
-                  client_evals: Iterable[Any]):
-=======
     def end_round(self, round: int) -> None:
->>>>>>> cca2a52a
         """This method is called when a round ends.
 
         Args:
             round (int): The round number.
-<<<<<<< HEAD
-            evals (dict[str, float]): The evaluation results of the global model.
-            client_evals (Iterable[Any]): The evaluation rstuls of the clients.
-        """
-        pass
-
-    def selected_clients(self, round: int, clients: Iterable):
-=======
         """
         pass
 
     def selected_clients(self, round: int, clients: Iterable) -> None:
->>>>>>> cca2a52a
         """This method is called when the clients have been selected for the current round.
 
         Args:
@@ -197,19 +158,11 @@
         """
         pass
 
-<<<<<<< HEAD
-    def finished(self,  client_evals: Iterable[Any]):
-        """This method is called when the federated learning process has ended.
-
-        Args:
-            client_evals (Iterable[Any]): The evaluation metrics of the clients.
-=======
     def finished(self, round: int) -> None:
         """This method is called when the federated learning process has ended.
 
         Args:
             round (int): The last round number.
->>>>>>> cca2a52a
         """
         pass
 
