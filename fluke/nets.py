"""
This module contains the definition of several neural networks used in state-of-the-art
federated learning papers.
"""
import string
import sys
from abc import abstractmethod

import torch
import torch.nn as nn
from torch.functional import F
from torchvision.models import resnet18, resnet34, resnet50

sys.path.append(".")
sys.path.append("..")

from . import GlobalSettings  # NOQA
from .utils.model import batch_norm_to_group_norm  # NOQA

__all__ = [
    'EncoderHeadNet',
    'GlobalLocalNet',
    'HeadGlobalEncoderLocalNet',
    'EncoderGlobalHeadLocalNet',
    'MNIST_2NN',
    'MNIST_2NN_E',
    'MNIST_2NN_D',
    'MNIST_CNN',
    'MNIST_CNN_E',
    'MNIST_CNN_D',
    'FedBN_CNN',
    'FedBN_CNN_E',
    'FedBN_CNN_D',
    'MNIST_LR',
    'CifarConv2',
    'CifarConv2_E',
    'CifarConv2_D',
    'ResNet9',
    'ResNet9_E',
    'ResNet9_D',
    'FEMNIST_CNN',
    'FEMNIST_CNN_E',
    'FEMNIST_CNN_D',
    'VGG9_E',
    'VGG9_D',
    'VGG9',
    'ResNet18',
    'ResNet34',
    'ResNet50',
    'ResNet18GN',
    'MoonCNN_E',
    'MoonCNN_D',
    'MoonCNN',
    'LeNet5_E',
    'LeNet5_D',
    'LeNet5',
    'Shakespeare_LSTM_E',
    'Shakespeare_LSTM_D',
    'Shakespeare_LSTM'
]


class EncoderHeadNet(nn.Module):
    r"""Encoder (aka backbone) + Head Network [Base Class]
    This type of networks are defined as two subnetworks, where one is meant to be the
    encoder/backbone network that learns a latent representation of the input, and the head network
    that is the classifier part of the model. The forward method should work as usual (i.e.,
    :math:`g(f(\mathbf{x}))` where :math:`\mathbf{x}` is the input, :math:`f` is the encoder and
    :math:`g` is the head), but the ``forward_encoder`` and ``forward_head`` methods should be used
    to get the output of the encoder and head subnetworks, respectively.
    If this is not possible, they fallback to the forward method (default behavior).

    Attributes:
        output_size (int): Output size of the head subnetwork.

    Args:
        encoder (nn.Module): Encoder subnetwork.
        head (nn.Module): Head subnetwork.
    """

    def __init__(self, encoder: nn.Module, head: nn.Module):
        super(EncoderHeadNet, self).__init__()
        self.output_size = head.output_size
        self._encoder = encoder
        self._head = head

    @property
    def encoder(self) -> nn.Module:
        """Return the encoder subnetwork.

        Returns:
            nn.Module: Encoder subnetwork.
        """
        return self._encoder

    @property
    def head(self) -> nn.Module:
        """Return the head subnetwork.

        Returns:
            nn.Module: head subnetwork.
        """
        return self._head

    def forward_encoder(self, x: torch.Tensor) -> torch.Tensor:
        """Forward pass through the encoder subnetwork.

        Args:
            x (torch.Tensor): Input tensor.

        Returns:
            torch.Tensor: Output tensor of the encoder subnetwork.
        """
        return self._encoder(x)

    def forward_head(self, z: torch.Tensor) -> torch.Tensor:
        """Forward pass through the head subnetwork. ``z`` is assumed to be the output of the
        encoder subnetwork or an "equivalent" tensor.

        Args:
            z (torch.Tensor): Input tensor.

        Returns:
            torch.Tensor: Output tensor of the head subnetwork.
        """
        return self._head(z)

    def forward(self, x: torch.Tensor) -> torch.Tensor:
        return self._head(self._encoder(x))


class GlobalLocalNet(nn.Module):
    """Global-Local Network (Abstract Class). This is a network that has two subnetworks, one is
    meant to be shared (global) and one is meant to be personalized (local). The ``forward`` method
    should work as expected, but the ``forward_local`` and ``forward_global`` methods should be used
    to get the output of the local and global subnetworks, respectively. If this is not possible,
    they fallback to the forward method (default behavior).
    """

    @abstractmethod
    def get_local(self) -> nn.Module:
        """Return the local subnetwork.

        Returns:
            nn.Module: The local subnetwork
        """
        raise NotImplementedError

    @abstractmethod
    def get_global(self) -> nn.Module:
        """Return the global subnetwork.

        Returns:
            nn.Module: The global subnetwork
        """
        raise NotImplementedError

    def forward_local(self, x) -> torch.Tensor:
        return self.get_local()(x)

    def forward_global(self, x) -> torch.Tensor:
        return self.get_global()(x)


class EncoderGlobalHeadLocalNet(GlobalLocalNet):
    """This implementation of the Global-Local Network (:class:`GlobalLocalNet`) is meant to be used
    with the Encoder-Head architecture. The global (i.e., that is shared between clients and server)
    subnetwork is the encoder and the local (i.e., not shared) subnetwork is the head.

    Args:
        model (EncoderHeadNet): The federated model to use.

    See Also:
        - :class:`EncoderHeadNet`
        - :class:`GlobalLocalNet`
        - :class:`HeadGlobalEncoderLocalNet`
    """

    def __init__(self, model: EncoderHeadNet):
        assert isinstance(model, EncoderHeadNet), "model must be an EncoderHeadNet."
        super(EncoderGlobalHeadLocalNet, self).__init__()
        self.model = model

    def get_local(self) -> nn.Module:
        return self.model.head

    def get_global(self) -> nn.Module:
        return self.model.encoder

    def forward(self, x: torch.Tensor) -> torch.Tensor:
        return self.model(x)


class HeadGlobalEncoderLocalNet(GlobalLocalNet):
    """This implementation of the Global-Local Network (:class:`GlobalLocalNet`) is meant to be used
    with the Encoder-Head architecture. The global (i.e., that is shared between clients and server)
    subnetwork is the head and the local (i.e., not shared) subnetwork is the encoder.

    Args:
        model (EncoderHeadNet): The federated model to use.

    See Also:
        - :class:`EncoderHeadNet`
        - :class:`GlobalLocalNet`
        - :class:`EncoderGlobalHeadLocalNet`
    """

    def __init__(self, model: EncoderHeadNet):
        assert isinstance(model, EncoderHeadNet), "model must be an EncoderHeadNet."
        super(HeadGlobalEncoderLocalNet, self).__init__()
        self.model = model

    def get_local(self) -> nn.Module:
        return self.model.encoder

    def get_global(self) -> nn.Module:
        return self.model.head

    def forward(self, x: torch.Tensor) -> torch.Tensor:
        return self.model(x)


class MNIST_2NN_E(nn.Module):
    """Encoder for the :class:`MNIST_2NN` network.

    Args:
        hidden_size (tuple[int, int], optional): Size of the hidden layers. Defaults to (200, 200).

    See Also:
        - :class:`MNIST_2NN`
        - :class:`MNIST_2NN_D`
    """

    def __init__(self,
                 hidden_size: tuple[int, int] = (200, 100)):
        super(MNIST_2NN_E, self).__init__()
        self.input_size = 28*28
        self.output_size = hidden_size[1]

        self.fc1 = nn.Linear(28*28, hidden_size[0])
        self.fc2 = nn.Linear(hidden_size[0], hidden_size[1])

    def forward(self, x: torch.Tensor) -> torch.Tensor:
        x = x.view(-1, 784)
        x = F.relu(self.fc1(x))
        x = F.relu(self.fc2(x))
        return x


class MNIST_2NN_D(nn.Module):
    """Head for the :class:`MNIST_2NN` network.

    Args:
        hidden_size (int, optional): Size of the hidden layer. Defaults to 200.
        use_softmax (bool, optional): If True, the output is passed through a softmax layer,
            otherwise, a sigmoid activation is used. Defaults to False.

    See Also:
        - :class:`MNIST_2NN`
        - :class:`MNIST_2NN_E`
    """

    def __init__(self,
                 hidden_size: int = 100,
                 use_softmax: bool = False):
        super(MNIST_2NN_D, self).__init__()
        self.output_size = 10
        self.use_softmax = use_softmax
        self.fc3 = nn.Linear(hidden_size, 10)

    def forward(self, x: torch.Tensor) -> torch.Tensor:
        if self.use_softmax:
            return F.softmax(self.fc3(x), dim=1)
        else:
<<<<<<< HEAD
=======
            # return torch.sigmoid(self.fc3(x))
>>>>>>> cca2a52a
            return self.fc3(x)


# FedAvg: https://arxiv.org/pdf/1602.05629.pdf - hidden_size=[200,200], w/o softmax
# SuPerFed - https://arxiv.org/pdf/2109.07628v3.pdf - hidden_size=[200,200], w/o softmax
# pFedMe: https://arxiv.org/pdf/2006.08848.pdf - hidden_size=[100,100], w/ softmax
# FedDyn: https://openreview.net/pdf?id=B7v4QMR6Z9w - hidden_size=[200,100], w/o softmax
class MNIST_2NN(EncoderHeadNet):
    """Multi-layer Perceptron for MNIST. This is a
    2-layer neural network for MNIST classification first introduced in the [FedAvg]_ paper,
    where the hidden layers have 200 neurons each and the output layer with sigmoid activation.

    Similar architectures are also used in other papers:

    - [SuPerFed]_: ``hidden_size=(200, 200)``, same as FedAvg;
    - [pFedMe]_: ``hidden_size=(100, 100)`` with softmax on the output layer;
    - [FedDyn]_: ``hidden_size=(200, 100)``.

    Args:
        hidden_size (tuple[int, int], optional): Size of the hidden layers. Defaults to (200, 200).
        softmax (bool, optional): If True, the output is passed through a softmax layer.
          Defaults to True.

    See Also:
        - :class:`MNIST_2NN_E`
        - :class:`MNIST_2NN_D`

    References:
        .. [FedAvg] H. Brendan McMahan, Eider Moore, Daniel Ramage, Seth Hampson, Blaise Aguera y
            Arcas. "Communication-Efficient Learning of Deep Networks from Decentralized Data".
            In AISTATS (2017).
        .. [SuPerFed] Seok-Ju Hahn, Minwoo Jeong, and Junghye Lee. Connecting Low-Loss Subspace for
            Personalized Federated Learning. In KDD (2022).
        .. [pFedMe] Canh T. Dinh, Nguyen H. Tran, and Tuan Dung Nguyen. Personalized Federated
            Learning with Moreau Envelopes. In NeurIPS (2020).
        .. [FedDyn] S. Wang, T. Liu, and M. Hong. "FedDyn: A Dynamic Federated Learning Framework".
            In ICLR (2021).
    """

    def __init__(self,
                 hidden_size: tuple[int, int] = (200, 100),
                 softmax: bool = False):
        super(MNIST_2NN, self).__init__(
            MNIST_2NN_E(hidden_size),
            MNIST_2NN_D(hidden_size[1], softmax)
        )


class MNIST_CNN_E(nn.Module):
    """Encoder for the :class:`MNIST_CNN` network.

    See Also:
        - :class:`MNIST_CNN`
        - :class:`MNIST_CNN_D`
    """

    def __init__(self):
        super(MNIST_CNN_E, self).__init__()
        self.output_size = 1024
        self.conv1 = nn.Conv2d(1, 32, 5, 1)
        self.conv2 = nn.Conv2d(32, 64, 5, 1)

    def forward(self, x: torch.Tensor) -> torch.Tensor:
        x = F.relu(self.conv1(x))
        x = F.max_pool2d(x, 2, 2)
        x = F.relu(self.conv2(x))
        x = F.max_pool2d(x, 2, 2)
        return x.view(-1, 1024)


class MNIST_CNN_D(nn.Module):
    """Head for the :class:`MNIST_CNN` network.

    See Also:
        - :class:`MNIST_CNN`
        - :class:`MNIST_CNN_E`
    """

    def __init__(self):
        super(MNIST_CNN_D, self).__init__()
        self.output_size = 10
        self.fc1 = nn.Linear(1024, 512)
        self.fc2 = nn.Linear(512, 10)

    def forward(self, x: torch.Tensor) -> torch.Tensor:
        x = F.relu(self.fc1(x))
        return F.softmax(self.fc2(x), dim=1)


# FedAvg: https://arxiv.org/pdf/1602.05629.pdf
# SuPerFed - https://arxiv.org/pdf/2109.07628v3.pdf
# works with 1 channel input - MNIST4D
class MNIST_CNN(EncoderHeadNet):
    """Convolutional Neural Network for MNIST. This is a simple CNN for MNIST classification
    first introduced in the [FedAvg]_ paper, where the architecture consists of two convolutional
    layers with 32 and 64 filters, respectively, followed by two fully connected layers with 512
    and 10 neurons, respectively.

    Very same architecture is also used in the [SuPerFed]_ paper.
    """

    def __init__(self):
        super(MNIST_CNN, self).__init__(MNIST_CNN_E(), MNIST_CNN_D())


class FedBN_CNN_E(nn.Module):
    """Encoder for the :class:`FedBN_CNN` network.

    Args:
        channels (int, optional): Number of input channels. Defaults to 1.

    See Also:
        - :class:`FedBN_CNN`
        - :class:`FedBN_CNN_D`
    """

    def __init__(self, channels: int = 1):
        super(FedBN_CNN_E, self).__init__()
        self.output_size = 6272

        self.conv1 = nn.Conv2d(channels, 64, 5, 1, 2)
        self.bn1 = nn.BatchNorm2d(64)
        self.conv2 = nn.Conv2d(64, 64, 5, 1, 2)
        self.bn2 = nn.BatchNorm2d(64)
        self.conv3 = nn.Conv2d(64, 128, 5, 1, 2)
        self.bn3 = nn.BatchNorm2d(128)
        # this layer is erroneously reported in the paper
        self.conv4 = nn.Conv2d(128, 128, 5, 1, 2)
        self.bn4 = nn.BatchNorm2d(128)

    def forward(self, x: torch.Tensor) -> torch.Tensor:
        x = F.relu(self.bn1(self.conv1(x)))
        x = F.max_pool2d(x, 2, 2)
        x = F.relu(self.bn2(self.conv2(x)))
        x = F.max_pool2d(x, 2, 2)
        x = F.relu(self.bn3(self.conv3(x)))
        x = F.relu(self.bn4(self.conv4(x)))
        return x.view(-1, 6272)


class FedBN_CNN_D(nn.Module):
    """Head for the :class:`FedBN_CNN` network.

    See Also:
        - :class:`FedBN_CNN`
        - :class:`FedBN_CNN_E`
    """

    def __init__(self):
        super(FedBN_CNN_D, self).__init__()
        self.output_size = 10
        self.fc1 = nn.Linear(6272, 2048)
        self.bn5 = nn.BatchNorm1d(2048)
        self.fc2 = nn.Linear(2048, 512)
        self.bn6 = nn.BatchNorm1d(512)
        self.fc3 = nn.Linear(512, 10)

    def forward(self, x: torch.Tensor) -> torch.Tensor:
        x = F.relu(self.bn5(self.fc1(x)))
        x = F.relu(self.bn6(self.fc2(x)))
        return self.fc3(x)


# FedBN: https://openreview.net/pdf?id=6YEQUn0QICG
class FedBN_CNN(EncoderHeadNet):
    """Convolutional Neural Network with Batch Normalization for CIFAR-10. This network
    follows the architecture proposed in the [FedBN]_ paper, where the encoder consists of four
    convolutional layers with 64, 64, 128, and 128 filters, respectively, and the head network
    consists of three fully connected layers with 2048, 512, and 10 neurons, respectively.

    Args:
        channels (int, optional): Number of input channels. Defaults to 1.

    Note:
        In the original paper, the size of the last convolutional layer is erroneously reported.

    See Also:
        - :class:`FedBN_CNN_E`
        - :class:`FedBN_CNN_D`

    References:
        .. [FedBN] Xiaoxiao Li, Meirui JIANG, Xiaofei Zhang, Michael Kamp, and Qi Dou. FedBN:
            Federated Learning on Non-IID Features via Local Batch Normalization. In ICLR (2021).
    """

    def __init__(self, channels: int = 1):
        super(FedBN_CNN, self).__init__(FedBN_CNN_E(channels), FedBN_CNN_D())


# FedNH: https://arxiv.org/abs/2212.02758 (CIFAR-10)
class CifarConv2_E(nn.Module):
    """Encoder for the :class:`CifarConv2` network.

    See Also:
        - :class:`CifarConv2`
        - :class:`CifarConv2_D`
    """

    def __init__(self):  # , output_size: int = 1600):
        super().__init__()
        self.output_size = 1600
        self.conv1 = nn.Conv2d(in_channels=3, out_channels=64, kernel_size=5)
        self.bn1 = nn.BatchNorm2d(64)
        self.conv2 = nn.Conv2d(in_channels=64, out_channels=64, kernel_size=5)
        self.bn2 = nn.BatchNorm2d(64)
        self.pool = nn.MaxPool2d(kernel_size=2, stride=2)
        # self.linear1 = nn.Linear(64 * 5 * 5, 512)
        # self.linear2 = nn.Linear(512, self.output_size)

    def forward(self, x):
        x = self.pool(F.relu(self.bn1(self.conv1(x))))
        x = self.pool(F.relu(self.bn2(self.conv2(x))))
        x = x.view(-1, 64 * 5 * 5)
        # x = F.relu(self.linear1(x))
        # x = F.relu(self.linear2(x))
        return x


class CifarConv2_D(nn.Module):
    """Head for the :class:`CifarConv2` network.

    Args:
        input_size (int, optional): Size of the input. Defaults to 100.
        num_classes (int, optional): Number of classes. Defaults to 10.

    See Also:
        - :class:`CifarConv2`
        - :class:`CifarConv2_E`
    """

    def __init__(self):
        super().__init__()
        self.input_size = 1600
        self.output_size = 10
        # self.linear2 = nn.Linear(self.input_size, self.output_size, bias=False)
        self.linear1 = nn.Linear(self.input_size, 512)
        self.linear2 = nn.Linear(512, self.output_size)
        self.bn3 = nn.BatchNorm1d(512)

    def forward(self, x):
        x = F.relu(self.bn3(self.linear1(x)))
        logits = self.linear2(x)
        return logits


class CifarConv2(EncoderHeadNet):
    """Convolutional Neural Network for CIFAR-10. This is a CNN for CIFAR-10 classification
    as described in the [FedNH]_ paper, where the architecture consists of two convolutional
    layers with 64 filters, followed by two fully connected layers with 384 and 100 neurons,
    respectively. The convolutional layers are followed by ReLU activations and max pooling.
    The last classification layer is a linear layer with 10 neurons.

    Args:
        embedding_size (int, optional): Size of the embedding after the second linear layer.
            Defaults to 100.
        num_classes (int, optional): Number of classes. Defaults to 10.

    See Also:
        - :class:`CifarConv2_E`
        - :class:`CifarConv2_D`

    References:
        .. [FedNH] Yutong Dai, Zeyuan Chen, Junnan Li, Shelby Heinecke, Lichao Sun, Ran Xu.
            Tackling Data Heterogeneity in Federated Learning with Class Prototypes.
            In AAAI (2023).
    """

    def __init__(self):
        super().__init__(CifarConv2_E(), CifarConv2_D())


# FedProx: https://openreview.net/pdf?id=SkgwE5Ss3N (MNIST and FEMNIST)
# Logistic Regression
class MNIST_LR(nn.Module):
    """Logistic Regression for MNIST. This is a simple logistic regression model for MNIST
    classification used in the [FedProx]_ paper for both MNIST and FEMNIST datasets.

    Args:
        num_classes (int, optional): Number of classes, i.e., the output size. Defaults to 10.

    References:
        .. [FedProx] Tian Li, Anit Kumar Sahu, Manzil Zaheer, Maziar Sanjabi, Ameet Talwalkar, and
            Virginia Smith. Federated Optimization in Heterogeneous Networks. Adaptive & Multitask
            Learning Workshop. In Open Review https://openreview.net/pdf?id=SkgwE5Ss3N (2018).
    """

    def __init__(self, num_classes: int = 10):
        super(MNIST_LR, self).__init__()
        self.output_size = num_classes
        self.fc = nn.Linear(784, num_classes)

    def forward(self, x) -> torch.Tensor:
        x = x.view(-1, 784)
        return F.softmax(self.fc(x), dim=1)


class _ResidualBlock(nn.Module):

    def __init__(self, in_channels, out_channels, kernel_size, padding, stride):
        super(_ResidualBlock, self).__init__()
        self.conv_res1 = nn.Conv2d(in_channels=in_channels,
                                   out_channels=out_channels,
                                   kernel_size=kernel_size,
                                   padding=padding,
                                   stride=stride,
                                   bias=False)
        self.conv_res1_bn = nn.BatchNorm2d(num_features=out_channels, momentum=0.9)
        self.conv_res2 = nn.Conv2d(in_channels=out_channels,
                                   out_channels=out_channels,
                                   kernel_size=kernel_size,
                                   padding=padding,
                                   bias=False)
        self.conv_res2_bn = nn.BatchNorm2d(num_features=out_channels, momentum=0.9)

        if stride != 1:
            # in case stride is not set to 1, we need to downsample the residual so that
            # the dimensions are the same when we add them together
            self.downsample = nn.Sequential(
                nn.Conv2d(in_channels=in_channels, out_channels=out_channels,
                          kernel_size=1, stride=stride, bias=False),
                nn.BatchNorm2d(num_features=out_channels, momentum=0.9)
            )
        else:
            self.downsample = None

        self.relu = nn.ReLU(inplace=False)

    def forward(self, x) -> torch.Tensor:
        residual = x
        out = self.relu(self.conv_res1_bn(self.conv_res1(x)))
        out = self.conv_res2_bn(self.conv_res2(out))

        if self.downsample is not None:
            residual = self.downsample(residual)

        out = self.relu(out)
        out += residual
        return out


class ResNet9_E(nn.Module):
    """Encoder for the :class:`ResNet9` network.

    See Also:
        - :class:`ResNet9`
        - :class:`ResNet9_D`
    """

    def __init__(self):
        super(ResNet9_E, self).__init__()
        self.output_size = 1024
        self.conv = nn.Sequential(
            nn.Conv2d(in_channels=3, out_channels=64, kernel_size=3,
                      stride=1, padding=1, bias=False),
            nn.BatchNorm2d(num_features=64, momentum=0.9),
            nn.ReLU(inplace=True),
            nn.Conv2d(in_channels=64, out_channels=128,
                      kernel_size=3, stride=1, padding=1, bias=False),
            nn.BatchNorm2d(num_features=128, momentum=0.9),
            nn.ReLU(inplace=True),
            nn.MaxPool2d(kernel_size=2, stride=2),
            _ResidualBlock(in_channels=128, out_channels=128, kernel_size=3, stride=1, padding=1),
            nn.Conv2d(in_channels=128, out_channels=256,
                      kernel_size=3, stride=1, padding=1, bias=False),
            nn.BatchNorm2d(num_features=256, momentum=0.9),
            nn.ReLU(inplace=True),
            nn.MaxPool2d(kernel_size=2, stride=2),
            nn.Conv2d(in_channels=256, out_channels=256,
                      kernel_size=3, stride=1, padding=1, bias=False),
            nn.BatchNorm2d(num_features=256, momentum=0.9),
            nn.ReLU(inplace=True),
            nn.MaxPool2d(kernel_size=2, stride=2),
            _ResidualBlock(in_channels=256, out_channels=256, kernel_size=3, stride=1, padding=1),
            nn.MaxPool2d(kernel_size=2, stride=2),
        )

    def forward(self, x) -> torch.Tensor:
        out = self.conv(x)
        out = out.view(-1, out.shape[1] * out.shape[2] * out.shape[3])
        return out


class ResNet9_D(nn.Module):
    """Head for the :class:`ResNet9` network.

    See Also:
        - :class:`ResNet9`
        - :class:`ResNet9_E`
    """

    def __init__(self):
        super(ResNet9_D, self).__init__()
        self.output_size = 100
        self.fc = nn.Linear(in_features=1024, out_features=100, bias=True)

    def forward(self, x) -> torch.Tensor:
        out = self.fc(x)
        return out


# SuPerFed - https://arxiv.org/pdf/2001.01523.pdf (CIFAR-100)
class ResNet9(EncoderHeadNet):
    """ResNet-9 network for CIFAR-100 classification. This network follows the architecture proposed
    in the [SuPerFed]_ paper, which fllows the standard ResNet-9. The encoder consists of all the
    layers but the last fully connected layer, and thus the head network consists of the last fully
    connected layer.

    See Also:
        - :class:`ResNet9_E`
        - :class:`ResNet9_D`
    """

    def __init__(self):
        super(ResNet9, self).__init__(ResNet9_E(), ResNet9_D())


# DITTO: https://arxiv.org/pdf/2012.04221.pdf (FEMNIST)
class FEMNIST_CNN_E(nn.Module):
    """Encoder for the :class:`FEMNIST_CNN` network.

    See Also:
        - :class:`FEMNIST_CNN`
        - :class:`FEMNIST_CNN_D`
    """

    def __init__(self):
        super(FEMNIST_CNN_E, self).__init__()
        self.output_size = 3136
        self.conv1 = nn.Conv2d(1, 32, kernel_size=5, padding=2)
        self.conv2 = nn.Conv2d(32, 64, kernel_size=5, padding=2)

    def forward(self, x) -> torch.Tensor:
        x = F.relu(self.conv1(x))
        x = F.max_pool2d(x, kernel_size=2, stride=2)
        x = F.relu(self.conv2(x))
        x = F.max_pool2d(x, kernel_size=2, stride=2)
        return x.view(-1, 7 * 7 * 64)


class FEMNIST_CNN_D(nn.Module):
    """Head for the :class:`FEMNIST_CNN` network.

    See Also:
        - :class:`FEMNIST_CNN`
        - :class:`FEMNIST_CNN_E`
    """

    def __init__(self):
        super(FEMNIST_CNN_D, self).__init__()
        self.output_size = 62
        self.fc1 = nn.Linear(7 * 7 * 64, 1024)
        self.fc2 = nn.Linear(1024, 62)

    def forward(self, x) -> torch.Tensor:
        x = F.relu(self.fc1(x))
        x = self.fc2(x)
        return x


class FEMNIST_CNN(EncoderHeadNet):
    """Convolutional Neural Network for FEMNIST. This is a simple CNN for FEMNIST classification
    first introduced in the [DITTO]_ paper, where the architecture consists of two convolutional
    layers with 32 and 64 filters, respectively, followed by two fully connected layers with 1024
    and 62 neurons, respectively. Each convolutional layer is followed by a ReLU activation and a
    max pooling layer.

    References:
        .. [DITTO] Tian Li, Shengyuan Hu, Ahmad Beirami, and Virginia Smith. Ditto: Fair and Robust
            Federated Learning Through Personalization. In ICML (2021).
    """

    def __init__(self):
        super(FEMNIST_CNN, self).__init__(FEMNIST_CNN_E(), FEMNIST_CNN_D())


class VGG9_E(nn.Module):
    """Encoder for the :class:`VGG9` network.

    Args:
        input_size (int, optional): Size of the input tensor. Defaults to 784.
        output_size (int, optional): Number of output classes. Defaults to 62.
        seed (int, optional): Seed used for weight initialization. Defaults to 98765.

    See Also:
        - :class:`VGG9`
        - :class:`VGG9_D`
    """

    @classmethod
    def _conv_layer(self,
                    in_channels,
                    out_channels,
                    kernel_size,
                    stride=1,
                    padding=0,
                    groups=1,
                    bias=False,
                    seed=0) -> nn.Conv2d:
        conv = nn.Conv2d(in_channels, out_channels, kernel_size=kernel_size,
                         padding=padding, groups=groups, stride=stride, bias=bias)
        torch.manual_seed(seed)
        torch.nn.init.xavier_normal_(conv.weight)
        return conv

    def __init__(self, input_size: int = 784, output_size: int = 62, seed: int = 98765):
        super(VGG9_E, self).__init__()
        self._seed = seed
        self.input_size = input_size
        self.output_size = output_size
        self.encoder = nn.Sequential(
            VGG9_E._conv_layer(in_channels=1, out_channels=16, kernel_size=3,
                               padding=1, bias=False, seed=seed),
            nn.ReLU(True),
            nn.MaxPool2d(kernel_size=2, stride=2),
            VGG9_E._conv_layer(in_channels=16, out_channels=32, kernel_size=3,
                               padding=1, bias=False, seed=seed),
            nn.ReLU(True),
            nn.MaxPool2d(kernel_size=2, stride=2),
            VGG9_E._conv_layer(in_channels=32, out_channels=64, kernel_size=3,
                               padding=1, bias=False, seed=seed),
            nn.ReLU(True),
            VGG9_E._conv_layer(in_channels=64, out_channels=128, kernel_size=3,
                               padding=1, bias=False, seed=seed),
            nn.ReLU(True),
            nn.MaxPool2d(kernel_size=2, stride=2),
            VGG9_E._conv_layer(in_channels=128, out_channels=256,
                               kernel_size=3, padding=1, bias=False, seed=seed),
            nn.ReLU(True),
            VGG9_E._conv_layer(in_channels=256, out_channels=512,
                               kernel_size=3, padding=1, bias=False, seed=seed),
            nn.ReLU(True),
            nn.MaxPool2d(kernel_size=2, stride=2),
            nn.Flatten()
        )

    def forward(self, x) -> torch.Tensor:
        return self.encoder(x)


class VGG9_D(nn.Module):
    """Head for the :class:`VGG9` network.

    Args:
        input_size (int, optional): Size of the input tensor. Defaults to 512.
        output_size (int, optional): Number of output classes. Defaults to 62.
        seed (int, optional): Seed used for weight initialization. Defaults to 98765.

    See Also:
        - :class:`VGG9`
        - :class:`VGG9_E`
    """
    @classmethod
    def _linear_layer(cls, in_features, out_features, bias=False, seed=0):
        fc = nn.Linear(in_features, out_features, bias=bias)
        torch.manual_seed(seed)
        torch.nn.init.xavier_normal_(fc.weight)
        return fc

    def __init__(self, input_size: int = 512, output_size: int = 62, seed: int = 98765):
        super(VGG9_D, self).__init__()
        self.output_size = output_size
        self.downstream = nn.Sequential(
            VGG9_D._linear_layer(in_features=input_size, out_features=256, bias=False, seed=seed),
            nn.ReLU(True),
            VGG9_D._linear_layer(in_features=256, out_features=output_size, bias=False, seed=seed)
        )

    def forward(self, x) -> torch.Tensor:
        return self.downstream(x)


# SuPerFed: https://arxiv.org/pdf/2109.07628v3.pdf (FEMNIST)
class VGG9(EncoderHeadNet):
    """VGG-9 network for FEMNIST classification. This network follows the architecture proposed in
    the [SuPerFed]_ paper which follows the standard VGG-9 architecture. In this implementation
    all convolutional layers are considered as the encoder and the fully connected layers are
    considered as the head network.

    Args:
        input_size (int, optional): Size of the input tensor. Defaults to 784.
        output_size (int, optional): Number of output classes. Defaults to 62.
        seed (int, optional): Seed used for weight initialization. Defaults to 98765.

    See Also:
        - :class:`VGG9_E`
        - :class:`VGG9_D`
    """

    def __init__(self, input_size: int = 784, output_size: int = 62, seed: int = 98765):
        super(VGG9, self).__init__(
            VGG9_E(input_size, output_size, seed),
            VGG9_D(input_size=512, output_size=output_size, seed=seed)
        )


# TODO: check if this is the correct architecture
# FedAvg: https://arxiv.org/pdf/1602.05629.pdf (CIFAR-10)
# FedDyn: https://openreview.net/pdf?id=B7v4QMR6Z9w (CIFAR-10 and CIFAR-100)
class FedavgCNN_E(nn.Module):
    def __init__(self):
        super().__init__()
        self.output_size = 4096
        self.conv1 = nn.Conv2d(3, 64, kernel_size=5, stride=1, padding=2)
        self.pool1 = nn.MaxPool2d(kernel_size=3, stride=2, padding=1)
        self.conv2 = nn.Conv2d(64, 64, kernel_size=5, stride=1, padding=2)
        self.pool2 = nn.MaxPool2d(kernel_size=3, stride=2, padding=1)

    def forward(self, x) -> torch.Tensor:
        x = F.relu(self.conv1(x))
        x = self.pool1(x)
        x = F.relu(self.conv2(x))
        x = self.pool2(x)
        x = x.view(x.size(0), -1)
        return x


class FedavgCNN_D(nn.Module):
    def __init__(self, output_size: int = 10):
        super().__init__()
        self.output_size = output_size
        self.local3 = nn.Linear(4096, 384)
        self.local4 = nn.Linear(384, 192)
        self.linear = nn.Linear(192, output_size)

    def forward(self, x) -> torch.Tensor:
        x = F.relu(self.local3(x))
        x = F.relu(self.local4(x))
        x = self.linear(x)
        return F.softmax(x, dim=1)


class FedavgCNN(EncoderHeadNet):
    def __init__(self, output_size=10):
        super(FedavgCNN, self).__init__(FedavgCNN_E(),
                                        FedavgCNN_D(output_size))


# FedOpt: https://openreview.net/pdf?id=SkgwE5Ss3N (CIFAR-10)
class ResNet18(nn.Module):
    """ResNet-18 network as defined in the torchvision library.

    Note:
        This class is a wrapper around the ResNet-18 model from torchvision and it does not
        implement the :class:`EncoderHeadNet` interface.

    Args:
        output_size (int, optional): Number of output classes. Defaults to 10.
    """

    def __init__(self, output_size=10):
        super(ResNet18, self).__init__()
        self.output_size = output_size
        self.resnet = resnet18(num_classes=output_size)

    def forward(self, x) -> torch.Tensor:
        return self.resnet(x)


class ResNet18GN(ResNet18):
    """ResNet-18 network as defined in the torchvision library but with Group Normalization layers
    instead of Batch Normalization.

    Note:
        This class is a wrapper around the ResNet-18 model from torchvision and it does not
        implement the :class:`EncoderHeadNet` interface.

    Args:
        output_size (int, optional): Number of output classes. Defaults to 10.
    """

    def __init__(self, output_size=10):
        super(ResNet18GN, self).__init__(output_size)
        batch_norm_to_group_norm(self)


# FedPer: https://arxiv.org/pdf/1912.00818.pdf (CIFAR-100)
class ResNet34(nn.Module):
    """ResNet-34 network as defined in the torchvision library.

    Note:
        This class is a wrapper around the ResNet-18 model from torchvision and it does not
        implement the :class:`EncoderHeadNet` interface.

    Args:
        output_size (int, optional): Number of output classes. Defaults to 100.
    """

    def __init__(self, output_size=100):
        super(ResNet34, self).__init__()
        self.output_size = output_size
        self.resnet = resnet34(num_classes=output_size)

    def forward(self, x) -> torch.Tensor:
        return self.resnet(x)


# MOON: https://arxiv.org/pdf/2103.16257.pdf (CIFAR-100)
class ResNet50(nn.Module):
    """ResNet-50 network as defined in the torchvision library.

    Note:
        This class is a wrapper around the ResNet-18 model from torchvision and it does not
        implement the :class:`EncoderHeadNet` interface.

    Args:
        output_size (int, optional): Number of output classes. Defaults to 100.
    """

    def __init__(self, output_size=100):
        super(ResNet50, self).__init__()
        self.output_size = output_size
        self.resnet = resnet50(num_classes=output_size)

    def forward(self, x) -> torch.Tensor:
        return self.resnet(x)


class LeNet5_E(nn.Module):
    """Encoder for the :class:`LeNet5` network.

    See Also:
        - :class:`LeNet5`
        - :class:`LeNet5_D`
    """
    # Expected input size: 32x32x3

    def __init__(self):
        super(LeNet5_E, self).__init__()
        self.output_size = 400
        self.layer1 = nn.Sequential(
            nn.Conv2d(3, 6, kernel_size=5, stride=1, padding=0),
            nn.BatchNorm2d(6),
            nn.ReLU(),
            nn.MaxPool2d(kernel_size=2, stride=2))
        self.layer2 = nn.Sequential(
            nn.Conv2d(6, 16, kernel_size=5, stride=1, padding=0),
            nn.BatchNorm2d(16),
            nn.ReLU(),
            nn.MaxPool2d(kernel_size=2, stride=2))

    def forward(self, x) -> torch.Tensor:
        out = self.layer1(x)
        out = self.layer2(out)
        out = out.reshape(out.size(0), -1)
        return out


class LeNet5_D(nn.Module):
    """Head for the :class:`LeNet5` network.

    Args:
        output_size (int, optional): Number of output classes. Defaults to 100.

    See Also:
        - :class:`LeNet5`
        - :class:`LeNet5_E`
    """

    def __init__(self, output_size=100):
        super(LeNet5_D, self).__init__()
        self.output_size = output_size
        self.fc = nn.Linear(400, 120)
        self.relu = nn.ReLU()
        self.fc1 = nn.Linear(120, 84)
        self.relu1 = nn.ReLU()
        self.fc2 = nn.Linear(84, output_size)

    def forward(self, x) -> torch.Tensor:
        out = self.fc(x)
        out = self.relu(out)
        out = self.fc1(out)
        out = self.relu1(out)
        out = self.fc2(out)
        return out


# FedRep: https://arxiv.org/pdf/2102.07078.pdf (CIFAR-100 and CIFAR-10)
# LG-FedAvg: https://arxiv.org/pdf/2001.01523.pdf
class LeNet5(EncoderHeadNet):
    """LeNet-5 for CIFAR. This is a LeNet-5 for CIFAR-10/100 classification as described in the
    [FedRep]_ paper, where the architecture consists of two convolutional layers with 6 and 16
    filters, respectively, followed by two fully connected layers with 120 and 84 neurons,
    respectively, and the output layer with 10 neurons. The activation functions are ReLU. The
    architecture is also used in the [LG-FedAvg]_ paper.

    See Also:
        - :class:`LeNet5_E`
        - :class:`LeNet5_D`

    Args:
        output_size (int, optional): Number of output classes. Defaults to 100.

    References:
        .. [FedRep] Liam Collins, Hamed Hassani, Aryan Mokhtari, and Sanjay Shakkottai.
            Exploiting shared representations for personalized federated learning. In ICML (2021).
        .. [LG-FedAvg] Paul Pu Liang, Terrance Liu, Liu Ziyin, Nicholas B. Allen, Randy P. Auerbach,
            David Brent, Ruslan Salakhutdinov, Louis-Philippe Morency. Think Locally, Act Globally:
            Federated Learning with Local and Global Representations.
            In arXiv https://arxiv.org/abs/2001.01523 (2020).
    """

    def __init__(self, output_size=100):
        super(LeNet5, self).__init__(LeNet5_E(), LeNet5_D(output_size))


# SuPerFed: https://arxiv.org/pdf/2109.07628v3.pdf (Shakespeare)
class Shakespeare_LSTM_E(nn.Module):
    """Encoder for the :class:`Shakespeare_LSTM` network.

    See Also:
        - :class:`Shakespeare_LSTM`
        - :class:`Shakespeare_LSTM_D`
    """

    def __init__(self):
        super(Shakespeare_LSTM_E, self).__init__()
        self.output_size = 256
        self.encoder = nn.Embedding(self.output_size, 8)
        self.rnn = nn.LSTM(
            input_size=8,
            hidden_size=256,
            num_layers=2,
            batch_first=True,
            bias=False
        )

    def forward(self, x) -> torch.Tensor:
        x = self.encoder(x)
        x, _ = self.rnn(x)
        return x[:, -1, :]


class Shakespeare_LSTM_D(nn.Module):
    """Head for the :class:`Shakespeare_LSTM` network.

    See Also:
        - :class:`Shakespeare_LSTM`
        - :class:`Shakespeare_LSTM_E`
    """

    def __init__(self):
        super(Shakespeare_LSTM_D, self).__init__()
        self.output_size = len(string.printable)
        self.classifier = VGG9_D._linear_layer(
            256, self.output_size, bias=False, seed=GlobalSettings().get_seed())

    def forward(self, x) -> torch.Tensor:
        return self.classifier(x)


class Shakespeare_LSTM(EncoderHeadNet):
    """LSTM for Shakespeare. This is an LSTM for Shakespeare classification first introduced
    in the [SuPerFed]_ paper, where the architecture consists of an embedding layer with 8
    dimensions, followed by a two-layer LSTM with 256 hidden units, and a linear layer with
    256 neurons.

    See Also:
        - :class:`Shakespeare_LSTM_E`
        - :class:`Shakespeare_LSTM_D`
    """

    def __init__(self):
        super(Shakespeare_LSTM, self).__init__(Shakespeare_LSTM_E(), Shakespeare_LSTM_D())


class MoonCNN_E(nn.Module):
    """Encoder for the :class:`MoonCNN` network.

    See Also:
        - :class:`MoonCNN`
        - :class:`MoonCNN_D`
    """

    # Expected input size: 32x32x3
    def __init__(self):
        super(MoonCNN_E, self).__init__()
        self.output_size = 400

        self.conv1 = nn.Conv2d(3, 6, kernel_size=5)
        self.pool1 = nn.MaxPool2d(2, 2)
        self.conv2 = nn.Conv2d(6, 16, kernel_size=5)
        self.pool2 = nn.MaxPool2d(2, 2)

    def forward(self, x) -> torch.Tensor:
        x = self.pool1(F.relu(self.conv1(x)))
        x = self.pool2(F.relu(self.conv2(x)))
        x = x.view(-1, 400)
        return x


class MoonCNN_D(nn.Module):
    """Head for the :class:`MoonCNN` network.

    See Also:
        - :class:`MoonCNN`
        - :class:`MoonCNN_E`
    """

    def __init__(self):
        super(MoonCNN_D, self).__init__()
        self.output_size = 10
        self.fc1 = nn.Linear(400, 120)
        self.fc2 = nn.Linear(120, 84)
        self.projection_head = nn.Linear(84, 256)
        self.out = nn.Linear(256, self.output_size)

    def forward(self, x) -> torch.Tensor:
        x = F.relu(self.fc1(x))
        x = F.relu(self.fc2(x))
        # The paper is not clear about the activation of
        # the projection head (PH). We go with ReLU since they
        # cite https://arxiv.org/pdf/2002.05709.pdf where
        # it is shown that non-linear PHs works better.
        x = F.relu(self.projection_head(x))
        x = self.out(x)
        return x


# MOON: https://arxiv.org/pdf/2103.16257.pdf (CIFAR10)
class MoonCNN(EncoderHeadNet):
    """Convolutional Neural Network for CIFAR-10. This is a CNN for CIFAR-10 classification first
    described in the [MOON]_ paper, where the architecture consists of two convolutional layers with
    6 and 16 filters, respectively, followed by two fully connected layers with 120 and 84 neurons,
    respectively, and a projection head with 256 neurons followed by the output layer with 10
    neurons.

    See Also:
        - :class:`MoonCNN_E`
        - :class:`MoonCNN_D`

    References:
        .. [MOON] Qinbin Li, Bingsheng He, and Dawn Song. Model-Contrastive Federated Learning.
            In CVPR (2021).
    """

    def __init__(self):
        super(MoonCNN, self).__init__(MoonCNN_E(), MoonCNN_D())<|MERGE_RESOLUTION|>--- conflicted
+++ resolved
@@ -272,10 +272,7 @@
         if self.use_softmax:
             return F.softmax(self.fc3(x), dim=1)
         else:
-<<<<<<< HEAD
-=======
             # return torch.sigmoid(self.fc3(x))
->>>>>>> cca2a52a
             return self.fc3(x)
 
 
